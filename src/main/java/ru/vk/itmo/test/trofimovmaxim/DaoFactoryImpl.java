--- conflicted
+++ resolved
@@ -11,20 +11,11 @@
 import java.lang.foreign.ValueLayout;
 import java.nio.charset.StandardCharsets;
 
-<<<<<<< HEAD
-@DaoFactory(stage = 2)
-=======
 @DaoFactory(stage = 4)
->>>>>>> 6e19c048
 public class DaoFactoryImpl implements DaoFactory.Factory<MemorySegment, Entry<MemorySegment>> {
 
     @Override
     public Dao<MemorySegment, Entry<MemorySegment>> createDao(Config config) throws IOException {
-        return new InMemoryDao(config);
-    }
-
-    @Override
-    public Dao<MemorySegment, Entry<MemorySegment>> createDao(Config config) {
         return new InMemoryDao(config);
     }
 
